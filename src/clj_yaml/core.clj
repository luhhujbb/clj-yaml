(ns clj-yaml.core
  (:import (org.yaml.snakeyaml Yaml DumperOptions DumperOptions$FlowStyle)
           (org.yaml.snakeyaml.constructor Constructor SafeConstructor)
           (org.yaml.snakeyaml.representer Representer)))

(def flow-styles
  {:auto DumperOptions$FlowStyle/AUTO
   :block DumperOptions$FlowStyle/BLOCK
   :flow DumperOptions$FlowStyle/FLOW})

(defn make-dumper-options
  [& {:keys [flow-style]}]
  (doto (DumperOptions.)
    (.setDefaultFlowStyle (flow-styles flow-style))))

(defn make-yaml
  [& {:keys [dumper-options unsafe]}]
  (let [constructor (if unsafe (Constructor.) (SafeConstructor.))
        dumper (if dumper-options 
                 (make-dumper-options :flow-style (:flow-style dumper-options))
                 (DumperOptions.))]
    (Yaml. constructor (Representer.) dumper)))

(defprotocol YAMLCodec
  (encode [data])
  (decode [data keywordize]))

<<<<<<< HEAD
(defn decode-key [k keywordize]
  (if keywordize (keyword k) k))
=======
(defn decode-key [k]
  (if *keywordize*
   (or (keyword k) k) ; (keyword k) is nil for numbers and other values
   k))
>>>>>>> be6efd3e

(extend-protocol YAMLCodec

  clojure.lang.IPersistentMap
  (encode [data]
    (into {}
          (for [[k v] data]
            [(encode k) (encode v)])))

  clojure.lang.IPersistentCollection
  (encode [data]
    (map encode data))

  clojure.lang.Keyword
  (encode [data]
    (name data))

  java.util.LinkedHashMap
  (decode [data keywordize]
     (into {}
           (for [[k v] data]
             [(decode-key k keywordize) (decode v keywordize)])))

  java.util.LinkedHashSet
  (decode [data keywordize]
    (into #{} data))

  java.util.ArrayList
  (decode [data keywordize]
    (map #(decode % keywordize) data))

  Object
  (encode [data] data)
  (decode [data keywordize] data)

  nil
  (encode [data] data)
  (decode [data keywordize] data))

(defn generate-string [data & opts]
  (.dump (apply make-yaml opts)
         (encode data)))

(defn parse-string
  ([string keywordize]
     (decode (.load (make-yaml) string) keywordize))
  ([string]
     (parse-string string true)))<|MERGE_RESOLUTION|>--- conflicted
+++ resolved
@@ -25,15 +25,11 @@
   (encode [data])
   (decode [data keywordize]))
 
-<<<<<<< HEAD
 (defn decode-key [k keywordize]
-  (if keywordize (keyword k) k))
-=======
-(defn decode-key [k]
-  (if *keywordize*
-   (or (keyword k) k) ; (keyword k) is nil for numbers and other values
-   k))
->>>>>>> be6efd3e
+  (if keywordize
+    ;; (keyword k) is nil for numbers and other values.
+    (or (keyword k) k)
+    k))
 
 (extend-protocol YAMLCodec
 
